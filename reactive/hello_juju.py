import os
from subprocess import check_call

from charmhelpers.core.templating import render
from charmhelpers.core.host import service, service_running, service_available
<<<<<<< HEAD
from charmhelpers.core.hookenv import open_port, config
=======
from charmhelpers.core.hookenv import open_port, log, config
>>>>>>> a1ef49d3
from charmhelpers.core.hookenv import status_set
from charmhelpers.core.hookenv import application_name
from charms.reactive import when, when_not, set_flag, set_state, endpoint_from_flag, when_file_changed
from charms.reactive.flags import register_trigger

def dbname():
    return f'hello-juju_{application_name()}'

def port():
    return int(config('port'))

def port():
    return int(config('port'))


@when('codebase.available')
@when_not('hello_juju.installed')
def install_hello_juju():
    # If your charm has other dependencies before it can install,
    # add those as @when() clauses above., or as additional @when()
    # decorated handlers below
    #
    # See the following for information about reactive charms:
    #
    #  * https://jujucharms.com/docs/devel/developer-getting-started
    #  * https://github.com/juju-solutions/layer-basic#overview
    #

    # further links
    # - https://ubuntu.com/blog/charming-discourse-with-the-reactive-framework

    app = application_name()
    venv_root = f"/srv/hello-juju/venv"
    status_set("maintenance", "Creating Python virtualenv")
    check_call(['/usr/bin/python3', '-m', 'venv', venv_root])
    status_set("maintenance", "Installing Python requirements")
    check_call([f'{venv_root}/bin/pip', 'install', 'gunicorn'])
    check_call([f'{venv_root}/bin/pip', 'install', '-r', '/srv/hello-juju/current/requirements.txt'])
    create_database_tables() # hello-juju can operate without a relation via SQLite via its default settings
    set_state('hello_juju.installed')


@when('hello_juju.installed')
@when_not('hello_juju.gunicorn_configured')
def configure_gunicorn():
    status_set("maintenance", "Configuring gunicorn service")
    render(
        'hello-juju.service.j2',
        '/etc/systemd/system/hello-juju.service',
        perms=0o755,
        context={
            'port': port(),
            'project_root': '/srv/hello-juju/current',
            'user': 'www-data',
            'group': 'www-data',
        }
    )
    service("enable", "hello-juju")
    status_set("active", "Serving HTTP from gunicorn")


def create_database_tables():
    status_set('maintenance', 'Creating database tables')
    check_call('sudo -u www-data /srv/hello-juju/venv/bin/python3 /srv/hello-juju/current/init.py'.split())


@when('db.connected')
def request_db(pgsql):
    status_set('maintenance', 'Ensuring database is available')
    pgsql.set_database(dbname())
    set_state('hello_juju.database_requested')


@when_file_changed('/srv/hello-juju/current/settings.py', '/etc/systemd/system/hello-juju.service')
def restart():
    open_port(port())
    if service_running('hello-juju'):
        service('restart', 'hello-juju')
    else:
        service('start', 'hello-juju')
    status_set("active", "")

@when_not('db.master.available')
@when('hello_juju.database_requested')
def pending():
    status_set('pending', 'Awaiting database creation')

@when('db.master.available', 'codebase.available')
@when_not('hello_juju.database_configured')
def create_and_configure_database():
    pgsql = endpoint_from_flag('db.master.available')

    render(
        'settings.py.j2',
        '/srv/hello-juju/current/settings.py',
        {'db': pgsql.master},
        owner='www-data',
        perms=0o644,
    )
    create_database_tables()
<<<<<<< HEAD
    set_state('hello_juju.database_configured')

@when('config.changed.port')
def port_updated():
    configure_gunicorn()
    restart()

# @when('website.available')
# @when('hello_juju.gunicorn_configured')
# def configure_website(website):
#     website.configure(port=PORT)
#     status_set('active', "Serving HTTP via upstream server")
=======
    set_state('hello_juju.database_configured')
>>>>>>> a1ef49d3
<|MERGE_RESOLUTION|>--- conflicted
+++ resolved
@@ -3,11 +3,7 @@
 
 from charmhelpers.core.templating import render
 from charmhelpers.core.host import service, service_running, service_available
-<<<<<<< HEAD
 from charmhelpers.core.hookenv import open_port, config
-=======
-from charmhelpers.core.hookenv import open_port, log, config
->>>>>>> a1ef49d3
 from charmhelpers.core.hookenv import status_set
 from charmhelpers.core.hookenv import application_name
 from charms.reactive import when, when_not, set_flag, set_state, endpoint_from_flag, when_file_changed
@@ -18,10 +14,6 @@
 
 def port():
     return int(config('port'))
-
-def port():
-    return int(config('port'))
-
 
 @when('codebase.available')
 @when_not('hello_juju.installed')
@@ -108,19 +100,9 @@
         perms=0o644,
     )
     create_database_tables()
-<<<<<<< HEAD
     set_state('hello_juju.database_configured')
 
 @when('config.changed.port')
 def port_updated():
     configure_gunicorn()
-    restart()
-
-# @when('website.available')
-# @when('hello_juju.gunicorn_configured')
-# def configure_website(website):
-#     website.configure(port=PORT)
-#     status_set('active', "Serving HTTP via upstream server")
-=======
-    set_state('hello_juju.database_configured')
->>>>>>> a1ef49d3
+    restart()